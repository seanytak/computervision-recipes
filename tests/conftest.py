--- conflicted
+++ resolved
@@ -199,7 +199,6 @@
 
 
 @pytest.fixture(scope="session")
-<<<<<<< HEAD
 def testing_im_list(tmp_session):
     """ Set of 5 images from the can/ folder of the Fridge Objects dataset
      used to test positive example rank calculations"""
@@ -267,7 +266,6 @@
 @pytest.fixture
 def workspace_region(request):
     return request.config.getoption("--workspace_region")
-=======
 def model_pred_scores(tiny_ic_databunch):
     """Return a simple learner and prediction scores on tiny ic data"""
     model = models.resnet18
@@ -290,5 +288,4 @@
 #     can_im_paths = [
 #         os.path.join(im_paths, "can", im_name) for im_name in can_im_paths
 #     ][0:5]
-#     return can_im_paths
->>>>>>> d7ae6c76
+#     return can_im_paths